"""
Module that encapsulates access to the actual application
"""

import os
import sys
import json
import time
import threading
import uuid
from functools import partial

import signal

signal.signal(signal.SIGINT, signal.SIG_DFL)

from tank.platform.qt5 import QtGui, QtCore, QtWebSockets, QtNetwork

QCoreApplication = QtCore.QCoreApplication
QUrl = QtCore.QUrl
QAbstractSocket = QtNetwork.QAbstractSocket


__author__ = "Diego Garcia Huerta"
__email__ = "diegogh2000@gmail.com"


class Client(QtCore.QObject):

    requestReceived = QtCore.Signal(str, object)

    def __init__(self, engine, parent=None, url="ws://localhost:12345"):
        super(Client, self).__init__(parent)
        self.engine = engine
        self.url = url
        self.client = QtWebSockets.QWebSocket(
            "", QtWebSockets.QWebSocketProtocol.Version13, None
        )

        self.client.connected.connect(self.on_connected)
        self.client.disconnected.connect(self.on_disconnected)
        self.client.error.connect(self.on_error)
        self.client.stateChanged.connect(self.on_state_changed)

        self.client.pong.connect(self.on_pong)
        self.client.textMessageReceived.connect(self.on_text_message_received)

        self.callbacks = {}
        self.max_attemps = 5
        self.wait_period = 1

        # borrow the engine logger

        self.engine.log_debug("Client started. - %s " % url)

        # A bit of a hack to get responses from the server
        # I cannot wait for python3 concurrency!
        # reference: https://stackoverflow.com/questions/9523370/adding-attributes-to-instance-methods-in-python
        def send_and_receive(self, command, **kwargs):
            self.engine.log_debug("send_and_receive: message %s" % command)

            # exit the loop if timeout happens
            timeout_timer = QtCore.QTimer(parent=QtCore.QCoreApplication.instance())

            loop = QtCore.QEventLoop()

            self.send_and_receive.data = None

            def await_for_response(result):
                self.send_and_receive.data = result
                self.engine.log_debug("exiting the loop: result %s" % result)
                loop.quit()

<<<<<<< HEAD
            self.engine.log_debug("in the loop...")
            self.send_text_message(
                command, callback=await_for_response, **kwargs
            )
=======
            # self.log_debug("in the loop...")
            self.send_text_message(command, callback=await_for_response, **kwargs)
>>>>>>> 02ff1147

            timeout_timer.timeout.connect(loop.quit)
            timeout_timer.start(5 * 1000.0)

            loop.exec_()

            return self.send_and_receive.data

        self.send_and_receive = partial(send_and_receive, self)

        # connect to server
        self.connect_to_server()

    def connect_to_server(self):
        self.engine.log_debug("Client start connection | %s " % QtCore.QUrl(self.url))
        result = self.client.open(QtCore.QUrl(self.url))
        self.engine.log_debug("Client start connection | result | %s " % result)

    def ping(self):
        self.engine.log_debug("client: do_ping")
        self.client.ping()

    def on_connected(self):
        pass
        self.engine.log_debug("client: on_connected")

    def on_disconnected(self):
        self.engine.log_debug("client: on_disconnected")
        self.engine.process_request("QUIT")

    def on_error(self, error_code):
        self.engine.log_error("client: on_error: {}".format(error_code))
        self.engine.log_error(self.client.errorString())
        self.engine.process_request("QUIT")

    def on_state_changed(self, state):
        self.engine.log_debug("client: on_state_changed: %s" % state)
        state = self.client.state()
        if state == QAbstractSocket.SocketState.ConnectingState:
            return

        attempts = 0
        while attempts < self.max_attemps and self.client.state() not in (
            QAbstractSocket.SocketState.ConnectedState,
        ):
            attempts += 1
            self.engine.log_debug("client: attempted to reconnect : %s" % attempts)
            self.connect_to_server()
            time.sleep(self.wait_period)

    def on_text_message_received(self, message):
        # self.engine.log_debug("client: on_text_message_received: %s" % (message))
        jsonData = json.loads(message)
        message_id = jsonData.get("id")

        # requesting data
        if "method" in jsonData:
            # self.engine.log_debug("client: request detected: %s" % (message))
            method = jsonData.get("method")
            params = jsonData.get("params")
            self.engine.process_request(method, **params)

        if "result" in jsonData:
            # self.engine.log_debug("client: result detected: %s" % (message))
            if message_id in self.callbacks:
                # self.engine.log_debug(
                #     "client: requesting callback result for message: %s"
                #     % message_id
                # )
                result = jsonData.get("result")
                self.callbacks[message_id](result)
                del self.callbacks[message_id]

    def send_text_message(self, command, message_id=None, callback=None, **kwargs):
        if self.client.state() in (
            QAbstractSocket.SocketState.ClosingState,
            QAbstractSocket.SocketState.UnconnectedState,
        ):
            self.engine.log_debug(
                "client: is not connected!, ignoring message: %s" % message_id
            )
            return

        # wait until connected
        while self.client.state() == QAbstractSocket.SocketState.ConnectingState:
            QCoreApplication.processEvents()
            #self.engine.log_debug("client: waiting state: %s" % self.client.state())
            time.sleep(self.wait_period)
            pass

        if message_id is None:
            message_id = uuid.uuid4().hex

        if callback:
            self.callbacks[message_id] = callback

        message = json.dumps(
            {"jsonrpc": "2.0", "method": command, "params": kwargs, "id": message_id,}
        )

        #self.engine.log_debug("client: send_message: %s" % message)
        self.client.sendTextMessage(message)
        return message_id

    def on_pong(self, elapsedTime, payload):
        # self.engine.log_debug(
        #     "client: onPong - time: {} ; payload: {}".format(
        #         elapsedTime, payload
        #     )
        # )
        pass

    def close(self):
        self.engine.log_debug("client: closed.")
        self.client.close()


class EngineClient(Client):
    def __init__(self, engine, parent=None, url="ws://localhost:12345"):
        super(EngineClient, self).__init__(engine, parent=parent, url=url)

    def get_application_version(self):
        version = self.send_and_receive("GET_VERSION")
        self.engine.log_debug("version: %s (%s)" % (version, type(version)))
        painter_version = version["painter"]
        self.engine.log_debug("painter_version: %s" % painter_version)
        return painter_version

    def get_current_project_path(self):
        path = self.send_and_receive("GET_CURRENT_PROJECT_PATH")
        self.engine.log_debug("CURRENT_PROJECT_PATH: %s (%s)" % (path, type(path)))
        return path

    def create_project(self, geom_path, template_path, project_settings, check=True):
        result = self.send_and_receive("CREATE_PROJECT", path=geom_path, template_path=template_path, project_settings=project_settings, check=check)
        return result

    def need_saving(self):
        result = self.send_and_receive("NEEDS_SAVING")
        return result

    def open_project(self, path, check=True):
        path = self.send_and_receive("OPEN_PROJECT", path=path, check=check)

    def save_project_as(self, path):
        success = self.send_and_receive("SAVE_PROJECT_AS", path=path)
        return success

    def save_project_as_action(self):
        result = self.send_and_receive("SAVE_PROJECT_AS_ACTION")
        return result

    def save_project(self):
        success = self.send_and_receive("SAVE_PROJECT")
        return success

    def close_project(self):
        success = self.send_and_receive("CLOSE_PROJECT")
        return success

    def broadcast_event(self, event_name):
        self.send_text_message(event_name)

    def execute(self, statement_str):
        result = self.send_and_receive("EXECUTE_STATEMENT", statement=statement_str)
        return result

    def extract_thumbnail(self, filename):
        result = self.send_and_receive("EXTRACT_THUMBNAIL", path=filename)
        return result

    def import_project_resource(self, filename, usage, destination):
        result = self.send_and_receive(
            "IMPORT_PROJECT_RESOURCE",
            path=filename,
            usage=usage,
            destination=destination,
        )
        return result

    def get_project_settings(self, key):
        result = self.send_and_receive("GET_PROJECT_SETTINGS", key=key)
        return result

    def get_resource_info(self, resource_url):
        result = self.send_and_receive("GET_RESOURCE_INFO", url=resource_url)
        return result

    def get_project_export_path(self):
        result = self.send_and_receive("GET_PROJECT_EXPORT_PATH")
        return result

    def get_map_export_information(self):
        result = self.send_and_receive("GET_MAP_EXPORT_INFORMATION")
        return result

    def export_document_maps(self, destination):
        # This is a trick to wait until the async process of
        # exporting textures finishes.
        self.__export_results = None

        def run_once_finished_exporting_maps(**kwargs):
            self.__export_results = kwargs.get("map_infos", {})

        self.engine.register_event_callback(
            "EXPORT_FINISHED", run_once_finished_exporting_maps
        )

        self.log_debug("Starting map export...")
        result = self.send_and_receive("EXPORT_DOCUMENT_MAPS", destination=destination)

        while self.__export_results is None:
            self.log_debug("Waiting for maps to be exported ...")
            QCoreApplication.processEvents()
            time.sleep(self.wait_period)

        self.engine.unregister_event_callback(
            "EXPORT_FINISHED", run_once_finished_exporting_maps
        )

        result = self.__export_results

        # no need for this variable anymore
        del self.__export_results

        self.log_debug("Map export ended.")
        return result

    def update_document_resources(self, old_url, new_url):
        result = self.send_and_receive(
            "UPDATE_DOCUMENT_RESOURCES", old_url=old_url, new_url=new_url
        )
        return result

    def document_resources(self):
        result = self.send_and_receive("DOCUMENT_RESOURCES")
        return result

    def get_shelves(self):
        result = self.send_and_receive("GET_SHELVES")
        return result

    def log_info(self, message):
        self.send_text_message("LOG_INFO", message=message)

    def log_debug(self, message):
        self.send_text_message("LOG_DEBUG", message=message)

    def log_warning(self, message):
        self.send_text_message("LOG_WARNING", message=message)

    def log_error(self, message):
        self.send_text_message("LOG_ERROR", message=message)

    def log_exception(self, message):
        self.send_text_message("LOG_EXCEPTION", message=message)

    def toggle_debug_logging(self, enabled):
        self.send_text_message("TOGGLE_DEBUG_LOGGING", enabled=enabled)


# if __name__ == "__main__":
#     # Is this doing anything?
#     global client
#     app = QApplication(sys.argv)
#     client = Client(app)
#     version = get_application_version(client)
#     client.log_debug("application_version: %s" % version)
#     version2 = get_application_version(client)
#     client.log_debug("application_version2: %s" % version2)

#     app.exec_()<|MERGE_RESOLUTION|>--- conflicted
+++ resolved
@@ -1,5 +1,6 @@
 """
 Module that encapsulates access to the actual application
+
 """
 
 import os
@@ -50,36 +51,33 @@
         self.wait_period = 1
 
         # borrow the engine logger
-
-        self.engine.log_debug("Client started. - %s " % url)
+        self.log_info = engine.log_info
+        self.log_debug = engine.log_debug
+        self.log_warning = engine.log_warning
+        self.log_error = engine.log_error
+
+        self.log_debug("Client started. - %s " % url)
 
         # A bit of a hack to get responses from the server
         # I cannot wait for python3 concurrency!
         # reference: https://stackoverflow.com/questions/9523370/adding-attributes-to-instance-methods-in-python
         def send_and_receive(self, command, **kwargs):
-            self.engine.log_debug("send_and_receive: message %s" % command)
+            # self.log_debug("send_and_receive: message %s" % command)
 
             # exit the loop if timeout happens
             timeout_timer = QtCore.QTimer(parent=QtCore.QCoreApplication.instance())
 
             loop = QtCore.QEventLoop()
 
-            self.send_and_receive.data = None
+            data = None
 
             def await_for_response(result):
                 self.send_and_receive.data = result
-                self.engine.log_debug("exiting the loop: result %s" % result)
+                # self.log_debug("exiting the loop: result %s" % result)
                 loop.quit()
 
-<<<<<<< HEAD
-            self.engine.log_debug("in the loop...")
-            self.send_text_message(
-                command, callback=await_for_response, **kwargs
-            )
-=======
             # self.log_debug("in the loop...")
             self.send_text_message(command, callback=await_for_response, **kwargs)
->>>>>>> 02ff1147
 
             timeout_timer.timeout.connect(loop.quit)
             timeout_timer.start(5 * 1000.0)
@@ -94,29 +92,29 @@
         self.connect_to_server()
 
     def connect_to_server(self):
-        self.engine.log_debug("Client start connection | %s " % QtCore.QUrl(self.url))
+        self.log_debug("Client start connection | %s " % QtCore.QUrl(self.url))
         result = self.client.open(QtCore.QUrl(self.url))
-        self.engine.log_debug("Client start connection | result | %s " % result)
+        self.log_debug("Client start connection | result | %s " % result)
 
     def ping(self):
-        self.engine.log_debug("client: do_ping")
+        self.log_debug("client: do_ping")
         self.client.ping()
 
     def on_connected(self):
         pass
-        self.engine.log_debug("client: on_connected")
+        self.log_debug("client: on_connected")
 
     def on_disconnected(self):
-        self.engine.log_debug("client: on_disconnected")
+        self.log_debug("client: on_disconnected")
         self.engine.process_request("QUIT")
 
     def on_error(self, error_code):
-        self.engine.log_error("client: on_error: {}".format(error_code))
-        self.engine.log_error(self.client.errorString())
+        self.log_error("client: on_error: {}".format(error_code))
+        self.log_error(self.client.errorString())
         self.engine.process_request("QUIT")
 
     def on_state_changed(self, state):
-        self.engine.log_debug("client: on_state_changed: %s" % state)
+        self.log_debug("client: on_state_changed: %s" % state)
         state = self.client.state()
         if state == QAbstractSocket.SocketState.ConnectingState:
             return
@@ -126,26 +124,26 @@
             QAbstractSocket.SocketState.ConnectedState,
         ):
             attempts += 1
-            self.engine.log_debug("client: attempted to reconnect : %s" % attempts)
+            self.log_debug("client: attempted to reconnect : %s" % attempts)
             self.connect_to_server()
             time.sleep(self.wait_period)
 
     def on_text_message_received(self, message):
-        # self.engine.log_debug("client: on_text_message_received: %s" % (message))
+        # self.log_debug("client: on_text_message_received: %s" % (message))
         jsonData = json.loads(message)
         message_id = jsonData.get("id")
 
         # requesting data
-        if "method" in jsonData:
-            # self.engine.log_debug("client: request detected: %s" % (message))
+        if jsonData.has_key("method"):
+            # self.log_debug("client: request detected: %s" % (message))
             method = jsonData.get("method")
             params = jsonData.get("params")
             self.engine.process_request(method, **params)
 
-        if "result" in jsonData:
-            # self.engine.log_debug("client: result detected: %s" % (message))
+        if jsonData.has_key("result"):
+            # self.log_debug("client: result detected: %s" % (message))
             if message_id in self.callbacks:
-                # self.engine.log_debug(
+                # self.log_debug(
                 #     "client: requesting callback result for message: %s"
                 #     % message_id
                 # )
@@ -158,15 +156,15 @@
             QAbstractSocket.SocketState.ClosingState,
             QAbstractSocket.SocketState.UnconnectedState,
         ):
-            self.engine.log_debug(
-                "client: is not connected!, ignoring message: %s" % message_id
-            )
+            # self.log_debug(
+            #     "client: is not connected!, ignoring message: %s" % message_id
+            # )
             return
 
         # wait until connected
         while self.client.state() == QAbstractSocket.SocketState.ConnectingState:
             QCoreApplication.processEvents()
-            #self.engine.log_debug("client: waiting state: %s" % self.client.state())
+            # self.log_debug("client: waiting state: %s" % self.client.state())
             time.sleep(self.wait_period)
             pass
 
@@ -180,12 +178,12 @@
             {"jsonrpc": "2.0", "method": command, "params": kwargs, "id": message_id,}
         )
 
-        #self.engine.log_debug("client: send_message: %s" % message)
+        # self.log_debug("client: send_message: %s" % message)
         self.client.sendTextMessage(message)
         return message_id
 
     def on_pong(self, elapsedTime, payload):
-        # self.engine.log_debug(
+        # self.log_debug(
         #     "client: onPong - time: {} ; payload: {}".format(
         #         elapsedTime, payload
         #     )
@@ -193,7 +191,7 @@
         pass
 
     def close(self):
-        self.engine.log_debug("client: closed.")
+        self.log_debug("client: closed.")
         self.client.close()
 
 
@@ -203,26 +201,22 @@
 
     def get_application_version(self):
         version = self.send_and_receive("GET_VERSION")
-        self.engine.log_debug("version: %s (%s)" % (version, type(version)))
+        self.log_debug("version: %s (%s)" % (version, type(version)))
         painter_version = version["painter"]
-        self.engine.log_debug("painter_version: %s" % painter_version)
+        self.log_debug("painter_version: %s" % painter_version)
         return painter_version
 
     def get_current_project_path(self):
         path = self.send_and_receive("GET_CURRENT_PROJECT_PATH")
-        self.engine.log_debug("CURRENT_PROJECT_PATH: %s (%s)" % (path, type(path)))
+        self.log_debug("CURRENT_PROJECT_PATH: %s (%s)" % (path, type(path)))
         return path
 
-    def create_project(self, geom_path, template_path, project_settings, check=True):
-        result = self.send_and_receive("CREATE_PROJECT", path=geom_path, template_path=template_path, project_settings=project_settings, check=check)
-        return result
-
     def need_saving(self):
-        result = self.send_and_receive("NEEDS_SAVING")
-        return result
-
-    def open_project(self, path, check=True):
-        path = self.send_and_receive("OPEN_PROJECT", path=path, check=check)
+        result = self.send_and_receive("NEEDS_SAVING", path=path)
+        return result
+
+    def open_project(self, path):
+        path = self.send_and_receive("OPEN_PROJECT", path=path)
 
     def save_project_as(self, path):
         success = self.send_and_receive("SAVE_PROJECT_AS", path=path)
@@ -318,10 +312,6 @@
         result = self.send_and_receive("DOCUMENT_RESOURCES")
         return result
 
-    def get_shelves(self):
-        result = self.send_and_receive("GET_SHELVES")
-        return result
-
     def log_info(self, message):
         self.send_text_message("LOG_INFO", message=message)
 
@@ -341,14 +331,13 @@
         self.send_text_message("TOGGLE_DEBUG_LOGGING", enabled=enabled)
 
 
-# if __name__ == "__main__":
-#     # Is this doing anything?
-#     global client
-#     app = QApplication(sys.argv)
-#     client = Client(app)
-#     version = get_application_version(client)
-#     client.log_debug("application_version: %s" % version)
-#     version2 = get_application_version(client)
-#     client.log_debug("application_version2: %s" % version2)
-
-#     app.exec_()+if __name__ == "__main__":
+    global client
+    app = QApplication(sys.argv)
+    client = Client(app)
+    version = get_application_version(client)
+    client.log_debug("application_version: %s" % version)
+    version2 = get_application_version(client)
+    client.log_debug("application_version2: %s" % version2)
+
+    app.exec_()