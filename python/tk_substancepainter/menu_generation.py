# Copyright (c) 2013 Shotgun Software Inc.
#
# CONFIDENTIAL AND PROPRIETARY
#
# This work is provided "AS IS" and subject to the Shotgun Pipeline Toolkit
# Source Code License included in this distribution package. See LICENSE.
# By accessing, using, copying or modifying this work you indicate your
# agreement to the Shotgun Pipeline Toolkit Source Code License. All rights
# not expressly granted therein are reserved by Shotgun Software Inc.

"""
Menu handling for Substnace Painter

"""

import tank
import sys
import os
import unicodedata
import operator


__author__ = "Diego Garcia Huerta"
__email__ = "diegogh2000@gmail.com"


from tank.platform.qt5 import QtWidgets, QtGui, QtCore, QtWebSockets, QtNetwork


class MenuGenerator(object):
    """
    Menu generation functionality.
    """

    def __init__(self, engine, menu_name):
        self._engine = engine
        self._menu_name = menu_name
        self._dialogs = []
<<<<<<< HEAD
        self.menu_handle = QtWidgets.QMenu(self._menu_name, None)
        self._ui_cache = []

    def create_menu(self, *args):
=======

        self._widget = QtWidgets.QWidget()
        self._handle = QtWidgets.QMenu(self._menu_name, self._widget)
        self._ui_cache = []

    @property
    def menu_handle(self):
        return self._handle

    def hide(self):
        self.menu_handle.hide()

    def show(self, pos=None):
        pos = QtGui.QCursor.pos() if pos is None else QtCore.QPoint(pos[0], pos[1])
        qApp = QtWidgets.QApplication.instance()
        # qApp.setWindowState(QtCore.Qt.WindowActive)

        self.menu_handle.activateWindow()
        self.menu_handle.raise_()
        self.menu_handle.exec_(pos)

    def create_menu(self, disabled=False):
>>>>>>> 02ff1147
        """
        Render the entire Shotgun menu.
        In order to have commands enable/disable themselves based on the
        enable_callback, re-create the menu items every time.
        """

        self.menu_handle.clear()

        # now add the context item on top of the main menu
        self._context_menu = self._add_context_menu()

        # add menu divider
        self._add_divider(self.menu_handle)

        # now enumerate all items and create menu objects for them
        menu_items = []
        for (cmd_name, cmd_details) in self._engine.commands.items():
            menu_items.append(AppCommand(cmd_name, self, cmd_details))

        # sort list of commands in name order
        menu_items.sort(key=lambda x: x.name)

        # now add favourites
        for fav in self._engine.get_setting("menu_favourites"):
            app_instance_name = fav["app_instance"]
            menu_name = fav["name"]

            # scan through all menu items
            for cmd in menu_items:
                if (
                    cmd.get_app_instance_name() == app_instance_name
                    and cmd.name == menu_name
                ):
                    # found our match!
                    cmd.add_command_to_menu(self.menu_handle)
                    # mark as a favourite item
                    cmd.favourite = True

        # add menu divider
        self._add_divider(self.menu_handle)

        # now go through all of the menu items.
        # separate them out into various sections
        commands_by_app = {}

        for cmd in menu_items:
            if cmd.get_type() == "context_menu":
                # context menu!
                cmd.add_command_to_menu(self._context_menu)

            else:
                # normal menu
                app_name = cmd.app_name
                if app_name is None:
                    # un-parented app
                    app_name = "Other Items"
                if not app_name in commands_by_app:
                    commands_by_app[app_name] = []
                commands_by_app[app_name].append(cmd)

        # now add all apps to main menu
        self._add_app_menu(commands_by_app)

    def _add_divider(self, parent_menu):
        divider = QtWidgets.QAction(parent_menu)
        divider.setSeparator(True)
        parent_menu.addAction(divider)
        return divider

    def _add_sub_menu(self, menu_name, parent_menu):
        sub_menu = QtWidgets.QMenu(title=menu_name, parent=parent_menu)
        parent_menu.addMenu(sub_menu)
        return sub_menu

    def _add_menu_item(self, name, parent_menu, callback, properties=None):
        action = QtWidgets.QAction(name, parent_menu)
        parent_menu.addAction(action)
        action.triggered.connect(callback)

        if properties:
            # if "icon" in properties:
            #     icon = QtGui.QIcon(properties["icon"])
            #     action.setIcon(icon)
            if "tooltip" in properties:
                action.setTooltip(properties["tooltip"])
                action.setStatustip(properties["tooltip"])
            if "enable_callback" in properties:
                action.setEnabled(properties["enable_callback"]())

        return action

    def _add_context_menu(self):
        """
        Adds a context menu which displays the current context
        """

        ctx = self._engine.context
        ctx_name = str(ctx)

        # create the menu object
        # the label expects a unicode object so we cast it to support when the
        # context may contain info with non-ascii characters

        ctx_menu = self._add_sub_menu(ctx_name, self.menu_handle)

        self._add_menu_item("Jump to Shotgun", ctx_menu, self._jump_to_sg)

        # Add the menu item only when there are some file system locations.
        if ctx.filesystem_locations:
            self._add_menu_item("Jump to File System", ctx_menu, self._jump_to_fs)

        # divider (apps may register entries below this divider)
        self._add_divider(ctx_menu)

        return ctx_menu

    def _jump_to_sg(self):
        """
        Jump to shotgun, launch web browser
        """
        url = self._engine.context.shotgun_url
        QtGui.QDesktopServices.openUrl(QtCore.QUrl(url))

    def _jump_to_fs(self):
        """
        Jump from context to FS
        """
        # launch one window for each location on disk
        paths = self._engine.context.filesystem_locations
        for disk_location in paths:

            # get the setting
            system = sys.platform

            # run the app
            if system == "linux2":
                cmd = 'xdg-open "%s"' % disk_location
            elif system == "darwin":
                cmd = 'open "%s"' % disk_location
            elif system == "win32":
                cmd = 'cmd.exe /C start "Folder" "%s"' % disk_location
            else:
                raise Exception("Platform '%s' is not supported." % system)

            exit_code = os.system(cmd)
            if exit_code != 0:
                self._engine.logger.error("Failed to launch '%s'!", cmd)

    def _add_app_menu(self, commands_by_app):
        """
        Add all apps to the main menu, process them one by one.
        """
        for app_name in sorted(commands_by_app.keys()):
            if len(commands_by_app[app_name]) > 1:
                # more than one menu entry fort his app
                # make a sub menu and put all items in the sub menu
                app_menu = self._add_sub_menu(app_name, self.menu_handle)

                # get the list of menu cmds for this app
                cmds = commands_by_app[app_name]
                # make sure it is in alphabetical order
                cmds.sort(key=lambda x: x.name)

                for cmd in cmds:
                    cmd.add_command_to_menu(app_menu)
            else:
                # this app only has a single entry.
                # display that on the menu
                # todo: Should this be labelled with the name of the app
                # or the name of the menu item? Not sure.
                cmd_obj = commands_by_app[app_name][0]
                if not cmd_obj.favourite:
                    # skip favourites since they are already on the menu
                    cmd_obj.add_command_to_menu(self.menu_handle)


class AppCommand(object):
    """
    Wraps around a single command that you get from engine.commands
    """

    def __init__(self, name, parent, command_dict):
        self.name = name
        self.parent = parent
        self.properties = command_dict["properties"]
        self.callback = command_dict["callback"]
        self.favourite = False

    @property
    def app_name(self):
        """
        Returns the name of the app that this command belongs to
        """
        if "app" in self.properties:
            return self.properties["app"].display_name
        return None

    def get_app_instance_name(self):
        """
        Returns the name of the app instance, as defined in the environment.
        Returns None if not found.
        """
        if "app" not in self.properties:
            return None

        app_instance = self.properties["app"]
        engine = app_instance.engine

        for (app_instance_name, app_instance_obj) in engine.apps.items():
            if app_instance_obj == app_instance:
                # found our app!
                return app_instance_name

        return None

    def get_documentation_url_str(self):
        """
        Returns the documentation as a str
        """
        if "app" in self.properties:
            app = self.properties["app"]
            doc_url = app.documentation_url
            # deal with nuke's inability to handle unicode. #fail
            if doc_url.__class__ == unicode:
                doc_url = unicodedata.normalize("NFKD", doc_url).encode(
                    "ascii", "ignore"
                )
            return doc_url

        return None

    def get_type(self):
        """
        returns the command type. Returns node, custom_pane or default
        """
        return self.properties.get("type", "default")

    def add_command_to_menu(self, menu):
        """
        Adds an app command to the menu
        """

        # create menu sub-tree if need to:
        # Support menu items seperated by '/'
        parent_menu = menu

        parts = self.name.split("/")
        for item_label in parts[:-1]:
            # see if there is already a sub-menu item
            sub_menu = self._find_sub_menu_item(parent_menu, item_label)
            if sub_menu:
                # already have sub menu
                parent_menu = sub_menu
            else:
                parent_menu = self.parent._add_sub_menu(item_label, parent_menu)

        # self._execute_deferred)
        self.parent._add_menu_item(
            parts[-1], parent_menu, self.callback, self.properties
        )

    def _find_sub_menu_item(self, menu, label):
        """
        Find the 'sub-menu' menu item with the given label
        """
        for action in menu.actions():
            if action.text() == label:
                return action.menu()
        return None<|MERGE_RESOLUTION|>--- conflicted
+++ resolved
@@ -36,35 +36,10 @@
         self._engine = engine
         self._menu_name = menu_name
         self._dialogs = []
-<<<<<<< HEAD
         self.menu_handle = QtWidgets.QMenu(self._menu_name, None)
         self._ui_cache = []
 
     def create_menu(self, *args):
-=======
-
-        self._widget = QtWidgets.QWidget()
-        self._handle = QtWidgets.QMenu(self._menu_name, self._widget)
-        self._ui_cache = []
-
-    @property
-    def menu_handle(self):
-        return self._handle
-
-    def hide(self):
-        self.menu_handle.hide()
-
-    def show(self, pos=None):
-        pos = QtGui.QCursor.pos() if pos is None else QtCore.QPoint(pos[0], pos[1])
-        qApp = QtWidgets.QApplication.instance()
-        # qApp.setWindowState(QtCore.Qt.WindowActive)
-
-        self.menu_handle.activateWindow()
-        self.menu_handle.raise_()
-        self.menu_handle.exec_(pos)
-
-    def create_menu(self, disabled=False):
->>>>>>> 02ff1147
         """
         Render the entire Shotgun menu.
         In order to have commands enable/disable themselves based on the
