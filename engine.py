# Copyright (c) 2013 Shotgun Software Inc.
#
# CONFIDENTIAL AND PROPRIETARY
#
# This work is provided "AS IS" and subject to the Shotgun Pipeline Toolkit
# Source Code License included in this distribution package. See LICENSE.
# By accessing, using, copying or modifying this work you indicate your
# agreement to the Shotgun Pipeline Toolkit Source Code License. All rights
# not expressly granted therein are reserved by Shotgun Software Inc.

"""A Substance Painter engine for Tank.
https://www.allegorithmic.com/products/substance-painter
"""

import os
import sys
import time
import inspect
import logging
import traceback
from functools import wraps
from distutils.version import LooseVersion

import tank
from tank.log import LogManager
from tank.platform import Engine
from tank.platform.constants import SHOTGUN_ENGINE_NAME
from tank.platform.constants import TANK_ENGINE_INIT_HOOK_NAME

import substance_painter


__author__ = "Diego Garcia Huerta"
__contact__ = "https://www.linkedin.com/in/diegogh/"


# env variable that control if to show the compatibility warning dialog
# when Substance Painter software version is above the tested one.
SHOW_COMP_DLG = "SGTK_COMPATIBILITY_DIALOG_SHOWN"

<<<<<<< HEAD
# # logging functionality
# def display_error(msg):
#     t = time.asctime(time.localtime())
#     print("%s - Shotgun Error | Substance Painter engine | %s " % (t, msg))

# def display_warning(msg):
#     t = time.asctime(time.localtime())
#     print("%s - Shotgun Warning | Substance Painter engine | %s " % (t, msg))

# def display_info(msg):
#     t = time.asctime(time.localtime())
#     print("%s - Shotgun Info | Substance Painter engine | %s " % (t, msg))
=======
MINIMUM_SUPPORTED_VERSION = "2018.3"


def to_new_version_system(version):
    """
    Converts a version string into a new style version.

    New version system was introduced in version 2020.1, that became
    version 6.1.0, so we need to do some magic to normalize versions.
    https://docs.substance3d.com/spdoc/version-2020-1-6-1-0-194216357.html

    The way we support this new version system is to use LooseVersion for
    version comparisons. We modify the major version if the version is higher 
    than 2017.1.0 for the version to become in the style of 6.1, by literally
    subtracting 2014 to the major version component.
    This leaves us always with a predictable version system:
        2.6.2  -> 2.6.2 (really old version)
        2017.1 -> 3.1
        2018.0 -> 4.0
        2020.1 -> 6.1 (newer version system starts)
        6.2    -> 6.2 ...

    2017.1.0 represents the first time the 2k style version was introduced
    according to:
    https://docs.substance3d.com/spdoc/all-changes-188973073.html

    Note that this change means that the LooseVersion is good for comparisons 
    but NEVER for printing, it would simply print the same version as 
    LooseVersion does not support rebuilding of the version string from it's 
    components
    """

    version = LooseVersion(str(version))

    if version >= LooseVersion("2017.1"):
        version.version[0] -= 2014
    return version


# logging functionality
def display_error(msg):
    t = time.asctime(time.localtime())
    print("%s - Shotgun Error | Substance Painter engine | %s " % (t, msg))


def display_warning(msg):
    t = time.asctime(time.localtime())
    print("%s - Shotgun Warning | Substance Painter engine | %s " % (t, msg))


def display_info(msg):
    t = time.asctime(time.localtime())
    print("%s - Shotgun Info | Substance Painter engine | %s " % (t, msg))


def display_debug(msg):
    if os.environ.get("TK_DEBUG") == "1":
        t = time.asctime(time.localtime())
        print("%s - Shotgun Debug | Substance Painter engine | %s " % (t, msg))
>>>>>>> 02ff1147

# def display_debug(msg):
#     if os.environ.get("TK_DEBUG") == "1":
#         t = time.asctime(time.localtime())
#         print("%s - Shotgun Debug | Substance Painter engine | %s " % (t, msg))

# methods to support the state when the engine cannot start up
# for example if a non-tank file is loaded in Substance Painter we load the
# project context if exists, so we give a chance to the user to at least
# do the basics operations.


def refresh_engine(scene_name, prev_context):
    """
    refresh the current engine
    """

    engine = tank.platform.current_engine()

    if not engine:
        # If we don't have an engine for some reason then we don't have
        # anything to do.
        sys.stdout.write("refresh_engine | no engine!\n")
        return

    # This is a File->New call, so we just leave the engine in the current
    # context and move on.
    if scene_name in ("", "Untitled.spp"):
        if prev_context and prev_context != engine.context:
            engine.change_context(prev_context)

        # shotgun menu may have been removed, so add it back in if its not
        # already there.
        engine.create_shotgun_menu()
        return

    # determine the tk instance and ctx to use:
    tk = engine.sgtk

    # loading a scene file
    new_path = os.path.abspath(scene_name)

    # this file could be in another project altogether, so create a new
    # API instance.
    try:
        # and construct the new context for this path:
        tk = tank.tank_from_path(new_path)
        ctx = tk.context_from_path(new_path, prev_context)
    except tank.TankError as e:
        try:
            # could not detect context from path, will use the project context
            # for menus if it exists
            ctx = engine.sgtk.context_from_entity_dictionary(engine.context.project)
            message = (
                "Shotgun Substance Painter Engine could not detect "
                "the context\n from the project loaded. "
                "Shotgun menus will be reset \n"
                "to the project '%s' "
                "context."
                "\n" % engine.context.project.get("name")
            )
            engine.show_warning(message)

        except tank.TankError as e:
            (exc_type, exc_value, exc_traceback) = sys.exc_info()
            message = ""
            message += "Shotgun Substance Painter Engine cannot be started:.\n"
            message += "Please contact support@shotgunsoftware.com\n\n"
            message += "Exception: %s - %s\n" % (exc_type, exc_value)
            message += "Traceback (most recent call last):\n"
            message += "\n".join(traceback.format_tb(exc_traceback))

            # disabled menu, could not get project context
            engine.create_shotgun_menu()
            engine.show_error(message)
            return

    if ctx != engine.context:
        engine.change_context(ctx)

    # shotgun menu may have been removed,
    # so add it back in if its not already there.
    engine.create_shotgun_menu()


class SubstancePainterEngine(Engine):
    """
    Toolkit engine for Substance Painter.
    """

    _DIALOG_PARENT = None
    _WIN32_SUBSTANCE_MAIN_HWND = None
    _PROXY_WIN_HWND = None

    def __init__(self, *args, **kwargs):
        """
        Engine Constructor
        """
        self._qt_app = None
        self._dcc_app = None
        self._menu_generator = None
<<<<<<< HEAD
        self.utils = None
        self.dialog_killer = None
        self.widgets = []
=======
        self._event_callbacks = {}
>>>>>>> 02ff1147

        Engine.__init__(self, *args, **kwargs)

    @property
    def app(self):
        """
        Represents the DCC app connection
        """
        return self._dcc_app

<<<<<<< HEAD
=======
    def show_message(self, msg, level="info"):
        """
        Displays a dialog with the message according to  the severity level
        specified.
        """
        if self._qt_app_central_widget:
            from sgtk.platform.qt5 import QtWidgets, QtGui, QtCore

            level_icon = {
                "info": QtWidgets.QMessageBox.Information,
                "error": QtWidgets.QMessageBox.Critical,
                "warning": QtWidgets.QMessageBox.Warning,
            }

            dlg = QtWidgets.QMessageBox(self._qt_app_central_widget)
            dlg.setIcon(level_icon[level])
            dlg.setText(msg)
            dlg.setWindowTitle("Shotgun Substance Painter Engine")
            dlg.setWindowFlags(dlg.windowFlags() | QtCore.Qt.WindowStaysOnTopHint)
            dlg.show()
            dlg.exec_()

    def show_error(self, msg):
        """
        Displays an error dialog message
        """
        self.show_message(msg, level="error")

    def show_warning(self, msg):
        """
        Displays a warning dialog message
        """
        self.show_message(msg, level="warning")

    def show_info(self, msg):
        """
        Displays an informative dialog message
        """
        self.show_message(msg, level="info")

>>>>>>> 02ff1147
    def __get_platform_resource_path(self, filename):
        """
        Returns the full path to the given platform resource file or folder.
        Resources reside in the core/platform/qt folder.
        :return: full path
        """
        tank_platform_folder = os.path.abspath(inspect.getfile(tank.platform))
        return os.path.join(tank_platform_folder, "qt", filename)

    @property
    def register_toggle_debug_command(self):
        """
        Indicates whether the engine should have a toggle debug logging
        command registered during engine initialization.
        :rtype: bool
        """
        return True

    def _Engine__toggle_debug_logging(self):
        """
        Toggles global debug logging on and off in the log manager.
        This will affect all logging across all of toolkit.
        """
<<<<<<< HEAD
        self.logger.debug("Setting Substance Logging to: %s" % (not LogManager().global_debug))
=======
        self.logger.debug(
            "calling substance painer with debug: %s" % LogManager().global_debug
        )
>>>>>>> 02ff1147

        # flip debug logging
        LogManager().global_debug = not LogManager().global_debug
        if self.app:
            self.app.toggle_debug_logging(LogManager().global_debug)

    def __open_log_folder(self):
        """
        Opens the file system folder where log files are being stored.
        """
        self.log_info("Log folder is located in '%s'" % LogManager().log_folder)

        if self.has_ui:
            # only import QT if we have a UI
            from sgtk.platform.qt import QtGui, QtCore

            url = QtCore.QUrl.fromLocalFile(LogManager().log_folder)
            status = QtGui.QDesktopServices.openUrl(url)
            if not status:
                self.log_error("Failed to open folder!")

    def __register_open_log_folder_command(self):
        """
        # add a 'open log folder' command to the engine's context menu
        # note: we make an exception for the shotgun engine which is a
        # special case.
        """
        if self.name != SHOTGUN_ENGINE_NAME:
            icon_path = self.__get_platform_resource_path("folder_256.png")

            self.register_command(
                "Open Log Folder",
                self.__open_log_folder,
                {
                    "short_name": "open_log_folder",
                    "icon": icon_path,
                    "description": (
                        "Opens the folder where log files are " "being stored."
                    ),
                    "type": "context_menu",
                },
            )

    def __register_reload_command(self):
        """
        Registers a "Reload and Restart" command with the engine if any
        running apps are registered via a dev descriptor.
        """
        from tank.platform import restart

        self.register_command(
            "Reload and Restart",
            restart,
            {
                "short_name": "restart",
                "icon": self.__get_platform_resource_path("reload_256.png"),
                "type": "context_menu",
            },
        )

    @property
    def context_change_allowed(self):
        """
        Whether the engine allows a context change without the need for a
        restart.
        """
        return True

    @property
    def host_info(self):
        """
        :returns: A dictionary with information about the application hosting 
                  his engine.

        The returned dictionary is of the following form on success:

            {
                "name": "SubstancePainter",
                "version": "2018.3.1",
            }

        The returned dictionary is of following form on an error preventing
        the version identification.

            {
                "name": "SubstancePainter",
                "version: "unknown"
            }
        """
        host_info = {"name": "SubstancePainter", "version": "unknown"}
        try:
            from application_core.windows import WindowsFileDetails
            details = WindowsFileDetails(sys.executable)
            host_info["version"] = ".".join(details.file_version)
        except:
            pass
        return host_info

    def process_request(self, method, **kwargs):
        """
        This method takes care of requests from the dcc app.
        """
<<<<<<< HEAD
        self.logger.debug("process_request. method: %s | kwargs: %s" % (method, kwargs))
        
=======
        self.logger.info("process_request. method: %s | kwargs: %s" % (method, kwargs))

>>>>>>> 02ff1147
        if method == "DISPLAY_MENU":
            menu_position = None
            clicked_info = kwargs.get("clickedPosition")
            if clicked_info:
                menu_position = [clicked_info["x"], clicked_info["y"]]

            self.display_menu(pos=menu_position)

        if method == "NEW_PROJECT_CREATED":
            path = kwargs.get("path")
            change_context = self.get_setting("change_context_on_new_project", False)
            if change_context:
                refresh_engine(path, self.context)
            else:
                self.logger.info(
                    "change_context_on_new_project is off so context won't be changed."
                )

        if method == "PROJECT_OPENED":
            path = kwargs.get("path")
            refresh_engine(path, self.context)

        if method == "QUIT":
<<<<<<< HEAD
            self.destroy_engine()
=======
            if self._qt_app:
                self.destroy_engine()
                self._qt_app.quit()

        if method in self._event_callbacks:
            self.logger.info("About to run callbacks for %s" % method)
            for fn in self._event_callbacks[method]:
                self.logger.info("  callback: %s" % fn)
                fn(**kwargs)

    def register_event_callback(self, event_type, callback_fn):
        if event_type not in self._event_callbacks:
            self._event_callbacks[event_type] = []
        self._event_callbacks[event_type].append(callback_fn)

    def unregister_event_callback(self, event_type, callback_fn):
        if event_type not in self._event_callbacks:
            return

        if callback_fn in self._event_callbacks[event_type]:
            self._event_callbacks[event_type].remove(callback_fn)
>>>>>>> 02ff1147

    def pre_app_init(self):
        """
        Initializes the Substance Painter engine.
        """

        self.logger.debug("%s: Initializing...", self)

        self.tk_substancepainter = self.import_module("tk_substancepainter")

<<<<<<< HEAD
        self.utils = self.tk_substancepainter.utils
        self.dialog_killer = self.utils.DialogKiller()
        port = os.environ['SGTK_SUBSTANCEPAINTER_ENGINE_PORT']
=======
        self.init_qt_app()

        port = os.environ["SGTK_SUBSTANCEPAINTER_ENGINE_PORT"]
>>>>>>> 02ff1147
        url = "ws://localhost:%s" % port
        #engine_client_class = self.tk_substancepainter.application.EngineClient
        #self._dcc_app = engine_client_class(self, parent=self._get_dialog_parent(), url=url)

        # check that we are running an ok version of Substance Painter
        current_os = sys.platform
        if current_os not in ["darwin", "win32", "linux64"]:
<<<<<<< HEAD
            raise tank.TankError("The current platform is not supported!"
                                " Supported platforms "
                                "are Mac, Linux 64 and Windows 64.")

        painter_version_str = self.host_info["version"]
        painter_version = float(".".join(painter_version_str.split(".")[:2]))
=======
            raise tank.TankError(
                "The current platform is not supported!"
                " Supported platforms "
                "are Mac, Linux 64 and Windows 64."
            )
>>>>>>> 02ff1147

        # default menu name is Shotgun but this can be overridden
        # in the configuration to be sgtk in case of conflicts
        self._menu_name = "Shotgun"
        if self.get_setting("use_sgtk_as_menu_name", False):
            self._menu_name = "Sgtk"

<<<<<<< HEAD
        if painter_version < 6.2:
            msg = ("Shotgun integration is not compatible with Substance Painter versions"
                   " older than 2.3.0 (found version {})".format(painter_version))
            raise tank.TankError(msg)

        if painter_version > 6.3:
=======
        painter_version_str = self._dcc_app.get_application_version()

        # New version system was introduced in version 2020.1, that became
        # version 6.1.0, so we need to do some magic to normalize versions.
        # https://docs.substance3d.com/spdoc/version-2020-1-6-1-0-194216357.html
        painter_version = to_new_version_system(painter_version_str)
        painter_min_supported_version = to_new_version_system(MINIMUM_SUPPORTED_VERSION)

        if painter_version < painter_min_supported_version:
            msg = (
                "Shotgun integration is not compatible with Substance Painter versions"
                " older than %s" % MINIMUM_SUPPORTED_VERSION
            )
            raise tank.TankError(msg)

        if painter_version > painter_min_supported_version:
>>>>>>> 02ff1147
            # show a warning that this version of Substance Painter isn't yet fully tested
            # with Shotgun:
            msg = (
                "The Shotgun Pipeline Toolkit has not yet been fully "
                "tested with Substance Painter %s.  "
                "You can continue to use Toolkit but you may experience "
                "bugs or instability."
                "\n\n" % (painter_version)
            )

            # determine if we should show the compatibility warning dialog:
            show_warning_dlg = self.has_ui and SHOW_COMP_DLG not in os.environ

            if show_warning_dlg:
                # make sure we only show it once per session
                os.environ[SHOW_COMP_DLG] = "1"

                # check against the compatibility_dialog_min_version
                # setting
                min_version_str = self.get_setting("compatibility_dialog_min_version")

                min_version = to_new_version_system(min_version_str)
                if painter_version < min_version:
                    show_warning_dlg = False

            # if show_warning_dlg:
            #     # Note, title is padded to try to ensure dialog isn't insanely
            #     # narrow!
            #     self.show_warning(msg)

            # always log the warning to the script editor:
            self.logger.warning(msg)

            # In the case of Windows, we have the possibility of locking up if
            # we allow the PySide shim to import QtWebEngineWidgets.
            # We can stop that happening here by setting the following
            # environment variable.

            if current_os.startswith("win"):
                self.logger.debug(
                    "Substance Painter on Windows can deadlock if QtWebEngineWidgets "
                    "is imported. Setting "
                    "SHOTGUN_SKIP_QTWEBENGINEWIDGETS_IMPORT=1..."
                )
                os.environ["SHOTGUN_SKIP_QTWEBENGINEWIDGETS_IMPORT"] = "1"

<<<<<<< HEAD
    def _create_dialog(self, title, bundle, widget, parent):
        dialog = super(SubstancePainterEngine, self)._create_dialog(title, bundle, widget, parent)
        self._apply_external_styleshet(self, dialog)
        qss = dialog.styleSheet()
        qss = qss.replace("{{ENGINE_ROOT_PATH}}", self.disk_location)
        dialog.setStyleSheet(qss)
        dialog.update()
        return dialog

    def show_dialog(self, title, bundle, widget_class, *args, **kwargs):
        if not self.has_ui:
            self.log_error(
                "Sorry, this environment does not support UI display! Cannot show "
                "the requested window '%s'." % title
            )
            return None

        # create the dialog:
        dialog, widget = self._create_dialog_with_widget(
            title, bundle, widget_class, *args, **kwargs
        )
        # show the dialog
        dock_widget = substance_painter.ui.add_dock_widget(dialog)
        #dock_widget.topLevelChanged.connect(self.dialog_killer.dock_vis)
        dock_widget.setFloating(True)
        dock_widget.show()
        dock_widget.installEventFilter(self.utils.CheckFilter(dock_widget))
        self.widgets.append(dock_widget)

        # lastly, return the instantiated widget
        return widget

    def _on_dialog_closed(self, dlg):
        super(SubstancePainterEngine, self)._on_dialog_closed(dlg)
        print("closed")

    def create_shotgun_menu(self):
=======
    def create_shotgun_menu(self, disabled=False):
>>>>>>> 02ff1147
        """
        Creates the main shotgun menu in substancepainter.
        Note that this only creates the menu, not the child actions
        :return: bool
        """
        if self.has_ui:
<<<<<<< HEAD
            if not self._menu_generator:
                # create our menu handler
                self._menu_generator = self.tk_substancepainter.MenuGenerator(
                    self, self._menu_name)
                menu_widget = substance_painter.ui.add_menu(self._menu_generator.menu_handle)
            self._menu_generator.create_menu()
=======
            # create our menu handler
            self._menu_generator = self.tk_substancepainter.MenuGenerator(
                self, self._menu_name
            )

            self._qt_app.setActiveWindow(self._menu_generator.menu_handle)
            self._menu_generator.create_menu(disabled=disabled)
>>>>>>> 02ff1147
            return True
        return False

    def display_menu(self, pos=None):
        """
        Shows the engine Shotgun menu.
        """
        if self._menu_generator:
            self._menu_generator.show(pos)
    
    def _get_dialog_parent(self):
        """
        Get the QWidget parent for all dialogs created through :meth:`show_dialog` :meth:`show_modal`.

        Can be overriden in derived classes to return the QWidget to be used as the parent
        for all TankQDialog's.

        :return: QT Parent window (:class:`PySide.QtGui.QWidget`)
        """
<<<<<<< HEAD
        # By default, this will return the QApplication's active window:

        #return substance_painter.ui.get_main_window()
        return None
=======
        from sgtk.platform.qt5 import QtWidgets, QtGui

        if not QtWidgets.QApplication.instance():
            self._qt_app = QtWidgets.QApplication(sys.argv)
            self._qt_app.setWindowIcon(QtGui.QIcon(self.icon_256))

            self._qt_app_main_window = QtWidgets.QMainWindow()
            self._qt_app_central_widget = QtWidgets.QWidget()
            self._qt_app_main_window.setCentralWidget(self._qt_app_central_widget)
            self._qt_app.setQuitOnLastWindowClosed(False)

            # Make the QApplication use the dark theme. Must be called after the QApplication is instantiated
            self._initialize_dark_look_and_feel()

        else:
            self._qt_app = QtWidgets.QApplication.instance()
>>>>>>> 02ff1147

    def post_app_init(self):
        """
        Called when all apps have initialized
        """
        # for some reason this engine command get's lost so we add it back
        self.__register_reload_command()

        # Run a series of app instance commands at startup.
        self._run_app_instance_commands()

        # Create the shotgun menu
        self.create_shotgun_menu()

        # Let the app know we are ready for action!
        #self._dcc_app.broadcast_event("ENGINE_READY")

        # make sure we setup this engine as the current engine for the platform
        tank.platform.engine.set_current_engine(self)

        # emit an engine started event
        self.sgtk.execute_core_hook(TANK_ENGINE_INIT_HOOK_NAME, engine=self)

    def post_context_change(self, old_context, new_context):
        """
        Runs after a context change. The Substance Painter event watching will 
        be stopped and new callbacks registered containing the new context 
        information.

        :param old_context: The context being changed away from.
        :param new_context: The new context being changed to.
        """

        # restore the open log folder, it get's removed whenever the first time
        # a context is changed
        self.__register_open_log_folder_command()
        self.__register_reload_command()

        if self.get_setting("automatic_context_switch", True):
            # finally create the menu with the new context if needed
            if old_context != new_context:
                self.create_shotgun_menu()

    def _run_app_instance_commands(self):
        """
        Runs the series of app instance commands listed in the 
        'run_at_startup' setting of the environment configuration yaml file.
        """

        # Build a dictionary mapping app instance names to dictionaries of
        # commands they registered with the engine.
        app_instance_commands = {}
        for (cmd_name, value) in self.commands.items():
            app_instance = value["properties"].get("app")
            if app_instance:
                # Add entry 'command name: command function' to the command
                # dictionary of this app instance.
                cmd_dict = app_instance_commands.setdefault(
                    app_instance.instance_name, {}
                )
                cmd_dict[cmd_name] = value["callback"]

        # Run the series of app instance commands listed in the
        # 'run_at_startup' setting.
        for app_setting_dict in self.get_setting("run_at_startup", []):
            app_instance_name = app_setting_dict["app_instance"]

            # Menu name of the command to run or '' to run all commands of the
            # given app instance.
            setting_cmd_name = app_setting_dict["name"]

            # Retrieve the command dictionary of the given app instance.
            cmd_dict = app_instance_commands.get(app_instance_name)

            if cmd_dict is None:
                self.logger.warning(
                    "%s configuration setting 'run_at_startup' requests app"
                    " '%s' that is not installed.",
                    self.name,
                    app_instance_name,
                )
            else:
                if not setting_cmd_name:
                    # Run all commands of the given app instance.
                    for (cmd_name, command_function) in cmd_dict.iteritems():
                        msg = (
                            "%s startup running app '%s' command '%s'.",
                            self.name,
                            app_instance_name,
                            cmd_name,
                        )
                        self.logger.debug(msg)

                        command_function()
                else:
                    # Run the command whose name is listed in the
                    # 'run_at_startup' setting.
                    command_function = cmd_dict.get(setting_cmd_name)
                    if command_function:
                        msg = (
                            "%s startup running app '%s' command '%s'.",
                            self.name,
                            app_instance_name,
                            setting_cmd_name,
                        )
                        self.logger.debug(msg)

                        command_function()
                    else:
                        known_commands = ", ".join("'%s'" % name for name in cmd_dict)
                        self.logger.warning(
                            "%s configuration setting 'run_at_startup' "
                            "requests app '%s' unknown command '%s'. "
                            "Known commands: %s",
                            self.name,
                            app_instance_name,
                            setting_cmd_name,
                            known_commands,
                        )

    def destroy_engine(self):
        """
        Cleanup after ourselves
        """
        self.logger.debug("%s: Destroying...", self)
<<<<<<< HEAD
        if self._menu_generator:
            #self._menu_generator.menu_handle.clear()
            substance_painter.ui.delete_ui_element(self._menu_generator.menu_handle.menuAction())
            # menu_bar = substance_painter.ui.get_main_window().menuBar()
            # menu_bar.removeAction(self._menu_generator.menu_handle.menuAction())
=======

    def _get_dialog_parent(self):
        """
        Get the QWidget parent for all dialogs created through
        show_dialog & show_modal.
        """
        return self._qt_app_main_window
>>>>>>> 02ff1147

    @property
    def has_ui(self):
        """
        Detect and return if Substance Painter is running in batch mode
        """
        return True

    def _emit_log_message(self, handler, record):
        """
        Called by the engine to log messages in Maya script editor.
        All log messages from the toolkit logging namespace will be passed to this method.

        :param handler: Log handler that this message was dispatched from.
                        Its default format is "[levelname basename] message".
        :type handler: :class:`~python.logging.LogHandler`
        :param record: Standard python logging record.
        :type record: :class:`~python.logging.LogRecord`
        """
        # Give a standard format to the message:
        #     Shotgun <basename>: <message>
        # where "basename" is the leaf part of the logging record name,
        # for example "tk-multi-shotgunpanel" or "qt_importer".
        if record.levelno < logging.INFO:
            formatter = logging.Formatter("Debug: Shotgun %(basename)s: %(message)s")
        else:
            formatter = logging.Formatter("Shotgun %(basename)s: %(message)s")

        msg = formatter.format(record)

        # Select Maya display function to use according to the logging record level.
        if record.levelno < logging.WARNING:
            fct = substance_painter.logging.info
        elif record.levelno < logging.ERROR:
            fct = substance_painter.logging.warning
        else:
            fct = substance_painter.logging.error

        # Display the message in Maya script editor in a thread safe manner.
        self.async_execute_in_main_thread(fct, msg)

    def close_windows(self):
        """
        Closes the various windows (dialogs, panels, etc.) opened by the
        engine.
        """

        # Make a copy of the list of Tank dialogs that have been created by the
        # engine and are still opened since the original list will be updated
        # when each dialog is closed.
        opened_dialog_list = self.created_qt_dialogs[:]

        # Loop through the list of opened Tank dialogs.
        for dialog in opened_dialog_list:
            dialog_window_title = dialog.windowTitle()
            try:
                # Close the dialog and let its close callback remove it from
                # the original dialog list.
                self.logger.debug("Closing dialog %s.", dialog_window_title)
                dialog.close()
            except Exception as exception:
                traceback.print_exc()
                self.logger.error(
                    "Cannot close dialog %s: %s", dialog_window_title, exception
                )<|MERGE_RESOLUTION|>--- conflicted
+++ resolved
@@ -38,20 +38,6 @@
 # when Substance Painter software version is above the tested one.
 SHOW_COMP_DLG = "SGTK_COMPATIBILITY_DIALOG_SHOWN"
 
-<<<<<<< HEAD
-# # logging functionality
-# def display_error(msg):
-#     t = time.asctime(time.localtime())
-#     print("%s - Shotgun Error | Substance Painter engine | %s " % (t, msg))
-
-# def display_warning(msg):
-#     t = time.asctime(time.localtime())
-#     print("%s - Shotgun Warning | Substance Painter engine | %s " % (t, msg))
-
-# def display_info(msg):
-#     t = time.asctime(time.localtime())
-#     print("%s - Shotgun Info | Substance Painter engine | %s " % (t, msg))
-=======
 MINIMUM_SUPPORTED_VERSION = "2018.3"
 
 
@@ -111,7 +97,6 @@
     if os.environ.get("TK_DEBUG") == "1":
         t = time.asctime(time.localtime())
         print("%s - Shotgun Debug | Substance Painter engine | %s " % (t, msg))
->>>>>>> 02ff1147
 
 # def display_debug(msg):
 #     if os.environ.get("TK_DEBUG") == "1":
@@ -213,13 +198,10 @@
         self._qt_app = None
         self._dcc_app = None
         self._menu_generator = None
-<<<<<<< HEAD
         self.utils = None
         self.dialog_killer = None
         self.widgets = []
-=======
         self._event_callbacks = {}
->>>>>>> 02ff1147
 
         Engine.__init__(self, *args, **kwargs)
 
@@ -230,49 +212,6 @@
         """
         return self._dcc_app
 
-<<<<<<< HEAD
-=======
-    def show_message(self, msg, level="info"):
-        """
-        Displays a dialog with the message according to  the severity level
-        specified.
-        """
-        if self._qt_app_central_widget:
-            from sgtk.platform.qt5 import QtWidgets, QtGui, QtCore
-
-            level_icon = {
-                "info": QtWidgets.QMessageBox.Information,
-                "error": QtWidgets.QMessageBox.Critical,
-                "warning": QtWidgets.QMessageBox.Warning,
-            }
-
-            dlg = QtWidgets.QMessageBox(self._qt_app_central_widget)
-            dlg.setIcon(level_icon[level])
-            dlg.setText(msg)
-            dlg.setWindowTitle("Shotgun Substance Painter Engine")
-            dlg.setWindowFlags(dlg.windowFlags() | QtCore.Qt.WindowStaysOnTopHint)
-            dlg.show()
-            dlg.exec_()
-
-    def show_error(self, msg):
-        """
-        Displays an error dialog message
-        """
-        self.show_message(msg, level="error")
-
-    def show_warning(self, msg):
-        """
-        Displays a warning dialog message
-        """
-        self.show_message(msg, level="warning")
-
-    def show_info(self, msg):
-        """
-        Displays an informative dialog message
-        """
-        self.show_message(msg, level="info")
-
->>>>>>> 02ff1147
     def __get_platform_resource_path(self, filename):
         """
         Returns the full path to the given platform resource file or folder.
@@ -296,13 +235,9 @@
         Toggles global debug logging on and off in the log manager.
         This will affect all logging across all of toolkit.
         """
-<<<<<<< HEAD
-        self.logger.debug("Setting Substance Logging to: %s" % (not LogManager().global_debug))
-=======
         self.logger.debug(
-            "calling substance painer with debug: %s" % LogManager().global_debug
+            "Calling Substance Painter with debug: %s" % LogManager().global_debug
         )
->>>>>>> 02ff1147
 
         # flip debug logging
         LogManager().global_debug = not LogManager().global_debug
@@ -405,13 +340,8 @@
         """
         This method takes care of requests from the dcc app.
         """
-<<<<<<< HEAD
-        self.logger.debug("process_request. method: %s | kwargs: %s" % (method, kwargs))
-        
-=======
         self.logger.info("process_request. method: %s | kwargs: %s" % (method, kwargs))
 
->>>>>>> 02ff1147
         if method == "DISPLAY_MENU":
             menu_position = None
             clicked_info = kwargs.get("clickedPosition")
@@ -435,12 +365,7 @@
             refresh_engine(path, self.context)
 
         if method == "QUIT":
-<<<<<<< HEAD
             self.destroy_engine()
-=======
-            if self._qt_app:
-                self.destroy_engine()
-                self._qt_app.quit()
 
         if method in self._event_callbacks:
             self.logger.info("About to run callbacks for %s" % method)
@@ -459,7 +384,6 @@
 
         if callback_fn in self._event_callbacks[event_type]:
             self._event_callbacks[event_type].remove(callback_fn)
->>>>>>> 02ff1147
 
     def pre_app_init(self):
         """
@@ -470,15 +394,9 @@
 
         self.tk_substancepainter = self.import_module("tk_substancepainter")
 
-<<<<<<< HEAD
         self.utils = self.tk_substancepainter.utils
         self.dialog_killer = self.utils.DialogKiller()
         port = os.environ['SGTK_SUBSTANCEPAINTER_ENGINE_PORT']
-=======
-        self.init_qt_app()
-
-        port = os.environ["SGTK_SUBSTANCEPAINTER_ENGINE_PORT"]
->>>>>>> 02ff1147
         url = "ws://localhost:%s" % port
         #engine_client_class = self.tk_substancepainter.application.EngineClient
         #self._dcc_app = engine_client_class(self, parent=self._get_dialog_parent(), url=url)
@@ -486,20 +404,11 @@
         # check that we are running an ok version of Substance Painter
         current_os = sys.platform
         if current_os not in ["darwin", "win32", "linux64"]:
-<<<<<<< HEAD
-            raise tank.TankError("The current platform is not supported!"
-                                " Supported platforms "
-                                "are Mac, Linux 64 and Windows 64.")
-
-        painter_version_str = self.host_info["version"]
-        painter_version = float(".".join(painter_version_str.split(".")[:2]))
-=======
             raise tank.TankError(
                 "The current platform is not supported!"
                 " Supported platforms "
                 "are Mac, Linux 64 and Windows 64."
             )
->>>>>>> 02ff1147
 
         # default menu name is Shotgun but this can be overridden
         # in the configuration to be sgtk in case of conflicts
@@ -507,14 +416,6 @@
         if self.get_setting("use_sgtk_as_menu_name", False):
             self._menu_name = "Sgtk"
 
-<<<<<<< HEAD
-        if painter_version < 6.2:
-            msg = ("Shotgun integration is not compatible with Substance Painter versions"
-                   " older than 2.3.0 (found version {})".format(painter_version))
-            raise tank.TankError(msg)
-
-        if painter_version > 6.3:
-=======
         painter_version_str = self._dcc_app.get_application_version()
 
         # New version system was introduced in version 2020.1, that became
@@ -531,7 +432,6 @@
             raise tank.TankError(msg)
 
         if painter_version > painter_min_supported_version:
->>>>>>> 02ff1147
             # show a warning that this version of Substance Painter isn't yet fully tested
             # with Shotgun:
             msg = (
@@ -578,7 +478,6 @@
                 )
                 os.environ["SHOTGUN_SKIP_QTWEBENGINEWIDGETS_IMPORT"] = "1"
 
-<<<<<<< HEAD
     def _create_dialog(self, title, bundle, widget, parent):
         dialog = super(SubstancePainterEngine, self)._create_dialog(title, bundle, widget, parent)
         self._apply_external_styleshet(self, dialog)
@@ -616,31 +515,18 @@
         print("closed")
 
     def create_shotgun_menu(self):
-=======
-    def create_shotgun_menu(self, disabled=False):
->>>>>>> 02ff1147
         """
         Creates the main shotgun menu in substancepainter.
         Note that this only creates the menu, not the child actions
         :return: bool
         """
         if self.has_ui:
-<<<<<<< HEAD
             if not self._menu_generator:
                 # create our menu handler
                 self._menu_generator = self.tk_substancepainter.MenuGenerator(
                     self, self._menu_name)
                 menu_widget = substance_painter.ui.add_menu(self._menu_generator.menu_handle)
             self._menu_generator.create_menu()
-=======
-            # create our menu handler
-            self._menu_generator = self.tk_substancepainter.MenuGenerator(
-                self, self._menu_name
-            )
-
-            self._qt_app.setActiveWindow(self._menu_generator.menu_handle)
-            self._menu_generator.create_menu(disabled=disabled)
->>>>>>> 02ff1147
             return True
         return False
 
@@ -660,29 +546,10 @@
 
         :return: QT Parent window (:class:`PySide.QtGui.QWidget`)
         """
-<<<<<<< HEAD
         # By default, this will return the QApplication's active window:
 
         #return substance_painter.ui.get_main_window()
         return None
-=======
-        from sgtk.platform.qt5 import QtWidgets, QtGui
-
-        if not QtWidgets.QApplication.instance():
-            self._qt_app = QtWidgets.QApplication(sys.argv)
-            self._qt_app.setWindowIcon(QtGui.QIcon(self.icon_256))
-
-            self._qt_app_main_window = QtWidgets.QMainWindow()
-            self._qt_app_central_widget = QtWidgets.QWidget()
-            self._qt_app_main_window.setCentralWidget(self._qt_app_central_widget)
-            self._qt_app.setQuitOnLastWindowClosed(False)
-
-            # Make the QApplication use the dark theme. Must be called after the QApplication is instantiated
-            self._initialize_dark_look_and_feel()
-
-        else:
-            self._qt_app = QtWidgets.QApplication.instance()
->>>>>>> 02ff1147
 
     def post_app_init(self):
         """
@@ -808,21 +675,8 @@
         Cleanup after ourselves
         """
         self.logger.debug("%s: Destroying...", self)
-<<<<<<< HEAD
         if self._menu_generator:
-            #self._menu_generator.menu_handle.clear()
             substance_painter.ui.delete_ui_element(self._menu_generator.menu_handle.menuAction())
-            # menu_bar = substance_painter.ui.get_main_window().menuBar()
-            # menu_bar.removeAction(self._menu_generator.menu_handle.menuAction())
-=======
-
-    def _get_dialog_parent(self):
-        """
-        Get the QWidget parent for all dialogs created through
-        show_dialog & show_modal.
-        """
-        return self._qt_app_main_window
->>>>>>> 02ff1147
 
     @property
     def has_ui(self):
