# Copyright (c) 2013 Shotgun Software Inc.
#
# CONFIDENTIAL AND PROPRIETARY
#
# This work is provided "AS IS" and subject to the Shotgun Pipeline Toolkit
# Source Code License included in this distribution package. See LICENSE.
# By accessing, using, copying or modifying this work you indicate your
# agreement to the Shotgun Pipeline Toolkit Source Code License. All rights
# not expressly granted therein are reserved by Shotgun Software Inc.

import os
import sys
import shutil
import hashlib
import socket
from distutils.version import LooseVersion

##############

import sgtk
from sgtk.platform import SoftwareLauncher, SoftwareVersion, LaunchInformation


__author__ = "Diego Garcia Huerta"
__contact__ = "https://www.linkedin.com/in/diegogh/"

logger = sgtk.LogManager.get_logger(__name__)


# We use this to indicate that we could not retrieve the version for the
# binary/executable, so we allow the engine to run with it
UNKNOWN_VERSION = "UNKNOWN_VERSION"

# note that this is the same in engine.py
MINIMUM_SUPPORTED_VERSION = "2018.3"


def to_new_version_system(version):
    """
    Converts a version string into a new style version.

    New version system was introduced in version 2020.1, that became
    version 6.1.0, so we need to do some magic to normalize versions.
    https://docs.substance3d.com/spdoc/version-2020-1-6-1-0-194216357.html

    The way we support this new version system is to use LooseVersion for
    version comparisons. We modify the major version if the version is higher 
    than 2017.1.0 for the version to become in the style of 6.1, by literally
    subtracting 2014 to the major version component.
    This leaves us always with a predictable version system:
        2.6.2  -> 2.6.2 (really old version)
        2017.1 -> 3.1
        2018.0 -> 4.0
        2020.1 -> 6.1 (newer version system starts)
        6.2    -> 6.2 ...

    2017.1.0 represents the first time the 2k style version was introduced
    according to:
    https://docs.substance3d.com/spdoc/all-changes-188973073.html

    Note that this change means that the LooseVersion is good for comparisons 
    but NEVER for printing, it would simply print the same version as 
    LooseVersion does not support rebuilding of the version string from it's 
    components
    """

    version = LooseVersion(str(version))

    if version >= LooseVersion("2017.1"):
        version.version[0] -= 2014
    return version


# adapted from:
# https://stackoverflow.com/questions/2270345/finding-the-version-of-an-application-from-python
def get_file_info(filename, info):
    """
    Extract information from a file.
    """
    import array
    from ctypes import windll, create_string_buffer, c_uint, string_at, byref

    # Get size needed for buffer (0 if no info)
    size = windll.version.GetFileVersionInfoSizeA(filename, None)
    # If no info in file -> empty string
    if not size:
        return ""

    # Create buffer
    res = create_string_buffer(size)
    # Load file informations into buffer res
    windll.version.GetFileVersionInfoA(filename, None, size, res)
    r = c_uint()
    l = c_uint()
    # Look for codepages
    windll.version.VerQueryValueA(res, "\\VarFileInfo\\Translation", byref(r), byref(l))
    # If no codepage -> empty string
    if not l.value:
        return ""

    # Take the first codepage (what else ?)
    codepages = array.array("H", string_at(r.value, l.value))
    codepage = tuple(codepages[:2].tolist())

    # Extract information
    windll.version.VerQueryValueA(
        res, ("\\StringFileInfo\\%04x%04x\\" + info) % codepage, byref(r), byref(l)
    )
    return string_at(r.value, l.value)


def md5(fname):
    hash_md5 = hashlib.md5()
    with open(fname, "rb") as f:
        for chunk in iter(lambda: f.read(4096), b""):
            hash_md5.update(chunk)
    return hash_md5.hexdigest()


def samefile(file1, file2):
    return md5(file1) == md5(file2)


# based on:
# https://stackoverflow.com/questions/38876945/copying-and-merging-directories-excluding-certain-extensions
def copytree_multi(src, dst, symlinks=False, ignore=None):
    names = os.listdir(src)
    if ignore is not None:
        ignored_names = ignore(src, names)
    else:
        ignored_names = set()

    if not os.path.isdir(dst):
        os.makedirs(dst)

    errors = []
    for name in names:
        if name in ignored_names:
            continue
        srcname = os.path.join(src, name)
        dstname = os.path.join(dst, name)

        try:
            if symlinks and os.path.islink(srcname):
                linkto = os.readlink(srcname)
                os.symlink(linkto, dstname)
            elif os.path.isdir(srcname):
                copytree_multi(srcname, dstname, symlinks, ignore)
            else:
                if os.path.exists(dstname):
                    if not samefile(srcname, dstname):
                        os.unlink(dstname)
                        shutil.copy2(srcname, dstname)
                        logger.info("File copied: %s" % dstname)
                    else:
                        # same file, so ignore the copy
                        logger.info("Same file, skipping: %s" % dstname)
                        pass
                else:
                    shutil.copy2(srcname, dstname)
        except (IOError, os.error) as why:
            errors.append((srcname, dstname, str(why)))
        except shutil.Error as err:
            errors.extend(err.args[0])
    try:
        shutil.copystat(src, dst)
    except WindowsError:
        pass
    except OSError as why:
        errors.extend((src, dst, str(why)))
    if errors:
        raise shutil.Error(errors)


def ensure_scripts_up_to_date(engine_scripts_path, scripts_folder):
    logger.info("Updating scripts...: %s" % engine_scripts_path)
    logger.info("                     scripts_folder: %s" % scripts_folder)

    copytree_multi(engine_scripts_path, scripts_folder)

    return True


def get_free_port():
    # Ask the OS to allocate a port.
    sock = socket.socket()
    sock.bind(("127.0.0.1", 0))
    port = sock.getsockname()[1]
    sock.close()
    return port


class SubstancePainterLauncher(SoftwareLauncher):
    """
    Handles launching SubstancePainter executables. Automatically starts up
    a tk-substancepainter engine with the current context in the new session
    of SubstancePainter.
    """

    # Named regex strings to insert into the executable template paths when
    # matching against supplied versions and products. Similar to the glob
    # strings, these allow us to alter the regex matching for any of the
    # variable components of the path in one place.

    # It seems that Substance Painter does not use any version number in the
    # installation folders, as if they do not support multiple versions of
    # the same software.
    COMPONENT_REGEX_LOOKUP = {}

    # This dictionary defines a list of executable template strings for each
    # of the supported operating systems. The templates are used for both
    # globbing and regex matches by replacing the named format placeholders
    # with an appropriate glob or regex string.

    EXECUTABLE_TEMPLATES = {
        "darwin": ["/Applications/Allegorithmic/Substance Painter.app"],
<<<<<<< HEAD
        "linux2": ["/usr/Allegorithmic/Substance Painter",
                   "/usr/Allegorithmic/Substance_Painter/Substance Painter",
                   "/opt/Allegorithmic/Substance_Painter/Substance Painter"],
=======
        "win32": ["C:/Program Files/Allegorithmic/Substance Painter/Substance Painter.exe"],
        "linux2": [
            "/usr/Allegorithmic/Substance Painter",
            "/usr/Allegorithmic/Substance_Painter/Substance Painter",
            "/opt/Allegorithmic/Substance_Painter/Substance Painter",
        ],
>>>>>>> 02ff1147
    }

    @property
    def minimum_supported_version(self):
        """
        The minimum software version that is supported by the launcher.
        """
        return MINIMUM_SUPPORTED_VERSION

    def prepare_launch(self, exec_path, args, file_to_open=None):
        """
        Prepares an environment to launch SubstancePainter in that will automatically
        load Toolkit and the tk-substancepainter engine when SubstancePainter starts.

        :param str exec_path: Path to SubstancePainter executable to launch.
        :param str args: Command line arguments as strings.
        :param str file_to_open: (optional) Full path name of a file to open on
                                            launch.
        :returns: :class:`LaunchInformation` instance
        """
        required_env = {}

<<<<<<< HEAD
        # Run the engine's userSetup.py file when Clarisse starts up
        # by appending it to the env PYTHONPATH.
        sgtk.util.append_path_to_env_var(
            "SUBSTANCE_PAINTER_PLUGINS_PATH", self.disk_location
        )
        required_env["SUBSTANCE_PAINTER_PLUGINS_PATH"] = os.environ[
            "SUBSTANCE_PAINTER_PLUGINS_PATH"
        ]

        resources_plugins_path = os.path.join(
            self.disk_location, "resources", "plugins"
        )
=======
        resources_plugins_path = os.path.join(self.disk_location, "resources", "plugins")
>>>>>>> 02ff1147

        # Run the engine's init.py file when SubstancePainter starts up
        # TODO, maybe start engine here
        startup_path = os.path.join(self.disk_location, "startup", "bootstrap.py")

        # Prepare the launch environment with variables required by the
        # classic bootstrap approach.
        self.logger.debug(
            "Preparing SubstancePainter Launch via Toolkit Classic methodology ..."
        )

        required_env["SGTK_SUBSTANCEPAINTER_ENGINE_STARTUP"] = startup_path.replace("\\", "/")

        required_env["SGTK_SUBSTANCEPAINTER_ENGINE_PYTHON"] = sys.executable.replace("\\", "/")

        required_env["SGTK_SUBSTANCEPAINTER_SGTK_MODULE_PATH"] = sgtk.get_sgtk_module_path()

        required_env["SGTK_SUBSTANCEPAINTER_ENGINE_PORT"] = str(get_free_port())

        required_env["TK_DEBUG"] = os.environ.get("TK_DEBUG") and "true" or ""

        if file_to_open:
            # Add the file name to open to the launch environment
            required_env["SGTK_FILE_TO_OPEN"] = file_to_open

        # First big disclaimer: qml does not support environment variables for safety reasons
        # the only way to pass information inside substance painter is to actually encode
        # as a string and trick the program to think it is opening a substance painter project
        # The reason why this works is because inside substance painter the original file is
        # used with an URL, ie. //file/serve/filename, so we add to the URL using & to pass
        # our now fake environment variables.
        # Only the startup script, the location of python and potentially the file to open
        # are needed.
        args = ""
        args = ["%s=%s" % (k, v) for k, v in required_env.items()]
        args = '"&%s"' % "&".join(args)
        logger.info("running %s" % args)

        required_env["SGTK_ENGINE"] = self.engine_name
        required_env["SGTK_CONTEXT"] = sgtk.context.serialize(self.context)

        # ensure scripts are up to date on the substance painter side

        # Grab the name of the executable. This is for the case when we're 
        # running the Substance Painter Beta, so we'll put the plug-ins into the 
        # correct place.
        exec_name = os.path.splitext(os.path.basename(exec_path))[0]

        # Platform-specific plug-in paths

        if sys.platform == "win32":
            import ctypes.wintypes

            CSIDL_PERSONAL = 5  # My Documents
            SHGFP_TYPE_CURRENT = 0  # Get current My Documents folder, not default value

            path_buffer = ctypes.create_unicode_buffer(ctypes.wintypes.MAX_PATH)
            ctypes.windll.shell32.SHGetFolderPathW(
                None, CSIDL_PERSONAL, None, SHGFP_TYPE_CURRENT, path_buffer
            )

            user_scripts_path = path_buffer.value + r"\Allegorithmic\{}\plugins".format(exec_name)

        else:
<<<<<<< HEAD
            user_scripts_path = (
                os.path.expanduser(r"~/Documents/Allegorithmic/{}/plugins".format(exec_name))
=======
            user_scripts_path = os.path.expanduser(
                r"~/Documents/Allegorithmic/Substance Painter/plugins"
>>>>>>> 02ff1147
            )

        # ensure_scripts_up_to_date(resources_plugins_path, user_scripts_path)

        # args = '&SGTK_SUBSTANCEPAINTER_ENGINE_STARTUP=%s;SGTK_SUBSTANCEPAINTER_ENGINE_PYTHON=%s' % (startup_path, sys.executable)
        return LaunchInformation(exec_path, args, required_env)

    def _icon_from_engine(self):
        """
        Use the default engine icon as substancepainter does not supply
        an icon in their software directory structure.

        :returns: Full path to application icon as a string or None.
        """

        # the engine icon
        engine_icon = os.path.join(self.disk_location, "icon_256.png")
        return engine_icon

    def _is_supported(self, sw_version):
        """
        Inspects the supplied :class:`SoftwareVersion` object to see if it
        aligns with this launcher's known product and version limitations. Will
        check the :meth:`~minimum_supported_version` as well as the list of
        product and version filters.
        :param sw_version: :class:`SoftwareVersion` object to test against the
            launcher's product and version limitations.
        :returns: A tuple of the form: ``(bool, str)`` where the first item
            is a boolean indicating whether the supplied :class:`SoftwareVersion` is
            supported or not. The second argument is ``""`` if supported, but if
            not supported will be a string representing the reason the support
            check failed.
        This helper method can be used by subclasses in the :meth:`scan_software`
        method.

        To check if the version is supported:
        
        First we make an exception for cases were we cannot retrieve the 
        version number, we accept the software as valid.

        Second, checks against the minimum supported version. If the
        supplied version is greater it then checks to ensure that it is in the
        launcher's ``versions`` constraint. If there are no constraints on the
        versions, we will accept the software version.

        :param str version: A string representing the version to check against.
        :return: Boolean indicating if the supplied version string is supported.
        """

        # we support cases were we could not extract the version number
        # from the binary/executable
        if sw_version.version == UNKNOWN_VERSION:
            return (True, "")

        # convert to new version system if required
        version = to_new_version_system(sw_version.version)

        # second, compare against the minimum version
        if self.minimum_supported_version:
            min_version = to_new_version_system(self.minimum_supported_version)

            if version < min_version:
                # the version is older than the minimum supported version
                return (
                    False,
                    "Executable '%s' didn't meet the version requirements, "
                    "%s is older than the minimum supported %s"
                    % (sw_version.path, sw_version.version, self.minimum_supported_version),
                )

        # third if the version is new enough, we check if we have any
        # version restrictions
        if not self.versions:
            # No version restriction. All versions supported
            return (True, "")

        # if so, check versions list
        supported = sw_version.version in self.versions
        if not supported:
            return (
                False,
                "Executable '%s' didn't meet the version requirements"
                "(%s not in %s)" % (sw_version.path, sw_version.version, self.versions),
            )

        # passed all checks. must be supported!
        return (True, "")

    def scan_software(self):
        """
        Scan the filesystem for substancepainter executables.

        :return: A list of :class:`SoftwareVersion` objects.
        """
        self.logger.debug("Scanning for SubstancePainter executables...")

        supported_sw_versions = []
        for sw_version in self._find_software():
            (supported, reason) = self._is_supported(sw_version)

            if supported:
                supported_sw_versions.append(sw_version)
            else:
                self.logger.debug(
                    "SoftwareVersion %s is not supported: %s" % (sw_version, reason)
                )

        return supported_sw_versions

    def _find_software(self):
        """
        Find executables in the default install locations.
        """
        from rez import packages_

        # all the discovered executables
        sw_versions = []

        for package in packages_.iter_packages("substancepainter"):
            self.logger.debug(
                "Software found: %s | %s.",
                str(package.version),
                package.executable,
            )
<<<<<<< HEAD
            sw_versions.append(
                SoftwareVersion(
                    str(package.version),
                    "Substance Painter",
                    package.executable,
                    self._icon_from_engine(),
=======

            # Extract all products from that executable.
            for (executable_path, key_dict) in executable_matches:

                # extract the matched keys form the key_dict (default to None
                # if not included)
                if sys.platform == "win32":
                    executable_version = get_file_info(executable_path, "FileVersion")
                    # make sure we remove those pesky \x00 characters
                    executable_version = executable_version.strip("\x00")
                else:
                    executable_version = key_dict.get("version", UNKNOWN_VERSION)

                self.logger.debug(
                    "Software found: %s | %s.", executable_version, executable_template
                )
                sw_versions.append(
                    SoftwareVersion(
                        executable_version,
                        "Substance Painter",
                        executable_path,
                        self._icon_from_engine(),
                    )
>>>>>>> 02ff1147
                )
            )

        return sw_versions<|MERGE_RESOLUTION|>--- conflicted
+++ resolved
@@ -214,18 +214,12 @@
 
     EXECUTABLE_TEMPLATES = {
         "darwin": ["/Applications/Allegorithmic/Substance Painter.app"],
-<<<<<<< HEAD
-        "linux2": ["/usr/Allegorithmic/Substance Painter",
-                   "/usr/Allegorithmic/Substance_Painter/Substance Painter",
-                   "/opt/Allegorithmic/Substance_Painter/Substance Painter"],
-=======
         "win32": ["C:/Program Files/Allegorithmic/Substance Painter/Substance Painter.exe"],
         "linux2": [
             "/usr/Allegorithmic/Substance Painter",
             "/usr/Allegorithmic/Substance_Painter/Substance Painter",
             "/opt/Allegorithmic/Substance_Painter/Substance Painter",
         ],
->>>>>>> 02ff1147
     }
 
     @property
@@ -248,7 +242,6 @@
         """
         required_env = {}
 
-<<<<<<< HEAD
         # Run the engine's userSetup.py file when Clarisse starts up
         # by appending it to the env PYTHONPATH.
         sgtk.util.append_path_to_env_var(
@@ -261,9 +254,6 @@
         resources_plugins_path = os.path.join(
             self.disk_location, "resources", "plugins"
         )
-=======
-        resources_plugins_path = os.path.join(self.disk_location, "resources", "plugins")
->>>>>>> 02ff1147
 
         # Run the engine's init.py file when SubstancePainter starts up
         # TODO, maybe start engine here
@@ -328,13 +318,8 @@
             user_scripts_path = path_buffer.value + r"\Allegorithmic\{}\plugins".format(exec_name)
 
         else:
-<<<<<<< HEAD
-            user_scripts_path = (
-                os.path.expanduser(r"~/Documents/Allegorithmic/{}/plugins".format(exec_name))
-=======
             user_scripts_path = os.path.expanduser(
                 r"~/Documents/Allegorithmic/Substance Painter/plugins"
->>>>>>> 02ff1147
             )
 
         # ensure_scripts_up_to_date(resources_plugins_path, user_scripts_path)
@@ -459,38 +444,12 @@
                 str(package.version),
                 package.executable,
             )
-<<<<<<< HEAD
             sw_versions.append(
                 SoftwareVersion(
                     str(package.version),
                     "Substance Painter",
                     package.executable,
                     self._icon_from_engine(),
-=======
-
-            # Extract all products from that executable.
-            for (executable_path, key_dict) in executable_matches:
-
-                # extract the matched keys form the key_dict (default to None
-                # if not included)
-                if sys.platform == "win32":
-                    executable_version = get_file_info(executable_path, "FileVersion")
-                    # make sure we remove those pesky \x00 characters
-                    executable_version = executable_version.strip("\x00")
-                else:
-                    executable_version = key_dict.get("version", UNKNOWN_VERSION)
-
-                self.logger.debug(
-                    "Software found: %s | %s.", executable_version, executable_template
-                )
-                sw_versions.append(
-                    SoftwareVersion(
-                        executable_version,
-                        "Substance Painter",
-                        executable_path,
-                        self._icon_from_engine(),
-                    )
->>>>>>> 02ff1147
                 )
             )
 
